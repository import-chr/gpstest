--- conflicted
+++ resolved
@@ -1,41 +1,3 @@
-<<<<<<< HEAD
-<?xml version="1.0" encoding="utf-8"?>
-<!--
-/* 
-**
-** Copyright 2013, Sean J. Barbeau
-**
-** Licensed under the Apache License, Version 2.0 (the "License");
-** you may not use this file except in compliance with the License.
-** You may obtain a copy of the License at
-**
-**     http://www.apache.org/licenses/LICENSE-2.0
-**
-** Unless required by applicable law or agreed to in writing, software
-** distributed under the License is distributed on an "AS IS" BASIS,
-** WITHOUT WARRANTIES OR CONDITIONS OF ANY KIND, either express or implied.
-** See the License for the specific language governing permissions and
-** limitations under the License.
-*/
--->
-<resources>
-    <!-- Strings in this file should NOT be translated -->
-    
-    <!-- Preference keys -->
-    <string name="pref_key_map_category">map_category</string>
-    <string name="pref_key_map_type">map_type</string>
-
-    <string name="pref_key_gps_category">gps_category</string>
-    <string name="pref_key_auto_start_gps">auto_start_gps</string>
-    <string name="pref_key_display_category">display_category</string>
-    <string name="pref_key_keep_screen_on">keep_screen_on</string>
-    
-    <!-- Commands sent to the LocationManager -->
-    <string name="delete_aiding_data_command">delete_aiding_data</string>
-    <string name="force_time_injection_command">force_time_injection</string>
-    <string name="force_xtra_injection_command">force_xtra_injection</string>
-</resources>
-=======
 <?xml version="1.0" encoding="utf-8"?>
 <!--
 /* 
@@ -81,5 +43,4 @@
     <string name="delete_aiding_data_command">delete_aiding_data</string>
     <string name="force_time_injection_command">force_time_injection</string>
     <string name="force_xtra_injection_command">force_xtra_injection</string>
-</resources>
->>>>>>> f9b2cc90
+</resources>